--- conflicted
+++ resolved
@@ -17,12 +17,9 @@
       fail-fast: false
       matrix:
         os:
-<<<<<<< HEAD
-          - windows-2019
-=======
->>>>>>> f5eb626c
           - ubuntu-latest
           - macos-latest
+          - windows-2019
         python:
           - 3.9
           - '3.10'
